// Copyright (c) 2022, Mysten Labs, Inc.
// SPDX-License-Identifier: Apache-2.0
use crate::{
    config::{
<<<<<<< HEAD
        make_local_narwhal_committee, sui_config_dir, AuthorityInfo, AuthorityPrivateInfo, Config,
        GatewayConfig, GatewayType, GenesisConfig, NetworkConfig, PersistedConfig, WalletConfig,
=======
        make_default_narwhal_committee, sui_config_dir, AuthorityInfo, Config, GatewayConfig,
        GatewayType, GenesisConfig, NetworkConfig, PersistedConfig, WalletConfig,
>>>>>>> b89ee442
        CONSENSUS_DB_NAME, SUI_GATEWAY_CONFIG, SUI_NETWORK_CONFIG, SUI_WALLET_CONFIG,
    },
    keystore::{Keystore, KeystoreType, SuiKeystore},
};
use anyhow::{anyhow, bail};
use base64ct::{Base64, Encoding};
use clap::*;
use futures::future::join_all;
use move_binary_format::CompiledModule;
use move_package::BuildConfig;
use narwhal_config::{Committee as ConsensusCommittee, Parameters as ConsensusParameters};
use narwhal_crypto::ed25519::Ed25519PublicKey;

use std::collections::BTreeMap;
use std::collections::BTreeSet;
use std::collections::HashMap;
use std::fs;
use std::path::Path;
use std::path::PathBuf;
use std::sync::Arc;
use std::time::Duration;
use sui_adapter::adapter::generate_package_id;
use sui_adapter::genesis;
use sui_core::authority::{AuthorityState, AuthorityStore};
use sui_core::authority_active::ActiveAuthority;
use sui_core::authority_client::NetworkAuthorityClient;
use sui_core::authority_server::AuthorityServer;
use sui_core::authority_server::AuthorityServerHandle;
use sui_core::consensus_adapter::ConsensusListener;
use sui_network::network::NetworkClient;
use sui_types::base_types::encode_bytes_hex;
use sui_types::base_types::{decode_bytes_hex, ObjectID};
use sui_types::base_types::{SequenceNumber, SuiAddress, TxContext};
use sui_types::committee::Committee;
use sui_types::crypto::{random_key_pairs, KeyPair};
use sui_types::error::SuiResult;
use sui_types::object::Object;

use tokio::sync::mpsc::channel;
use tracing::{error, info};

pub const SUI_AUTHORITY_KEYS: &str = "authorities.key";

#[derive(Parser)]
#[clap(rename_all = "kebab-case")]
pub enum SuiCommand {
    /// Start sui network.
    #[clap(name = "start")]
    Start {
        #[clap(long)]
        config: Option<PathBuf>,
    },
    #[clap(name = "network")]
    Network {
        #[clap(long)]
        config: Option<PathBuf>,
        #[clap(short, long, help = "Dump the public keys of all authorities")]
        dump_addresses: bool,
    },
    #[clap(name = "genesis")]
    Genesis {
        #[clap(long, help = "Start genesis with a given config file")]
        from_config: Option<PathBuf>,
        #[clap(
            long,
            help = "Build a genesis config, write it to the specified path, and exit"
        )]
        write_config: Option<PathBuf>,
        #[clap(long)]
        working_dir: Option<PathBuf>,
        #[clap(short, long, help = "Forces overwriting existing configuration")]
        force: bool,
    },
    #[clap(name = "signtool")]
    SignTool {
        #[clap(long)]
        keystore_path: Option<PathBuf>,
        #[clap(long, parse(try_from_str = decode_bytes_hex))]
        address: SuiAddress,
        #[clap(long)]
        data: String,
    },
}

impl SuiCommand {
    pub async fn execute(&self) -> Result<(), anyhow::Error> {
        match self {
            SuiCommand::Start { config } => {
                // Load the config of the Sui authority.
                let network_config_path = config
                    .clone()
                    .unwrap_or(sui_config_dir()?.join(SUI_NETWORK_CONFIG));
                let network_config: NetworkConfig = PersistedConfig::read(&network_config_path)
                    .map_err(|err| {
                        err.context(format!(
                            "Cannot open Sui network config file at {:?}",
                            network_config_path
                        ))
                    })?;

                let authority_key_path = config
                    .clone()
                    .unwrap_or(sui_config_dir()?.join(SUI_AUTHORITY_KEYS));
                assert!(
                    authority_key_path.exists(),
                    "{:?} does not exist, you may want to re-genesis from scratch",
                    authority_key_path
                );
                let authority_keys = SuiKeystore::load_or_create(&authority_key_path)?;

                // Start a sui validator (including its consensus node).
                SuiNetwork::start(&network_config, authority_keys.key_pairs())
                    .await?
                    .wait_for_completion()
                    .await
            }
            SuiCommand::Network {
                config,
                dump_addresses,
            } => {
                let config_path = config
                    .clone()
                    .unwrap_or(sui_config_dir()?.join(SUI_NETWORK_CONFIG));
                let config: NetworkConfig = PersistedConfig::read(&config_path).map_err(|err| {
                    err.context(format!(
                        "Cannot open Sui network config file at {:?}",
                        config_path
                    ))
                })?;

                if *dump_addresses {
                    for auth in config.authorities.iter() {
                        let addr = SuiAddress::from(&auth.public_key);
                        println!("{}:{} - {}", auth.host, auth.port, addr);
                    }
                }
                Ok(())
            }
            SuiCommand::Genesis {
                working_dir,
                force,
                from_config,
                write_config,
            } => {
                let sui_config_dir = &match working_dir {
                    // if a directory is specified, it must exist (it
                    // will not be created)
                    Some(v) => v.clone(),
                    // create default Sui config dir if not specified
                    // on the command line and if it does not exist
                    // yet
                    None => {
                        let config_path = sui_config_dir()?;
                        fs::create_dir_all(&config_path)?;
                        config_path
                    }
                };

                // if Sui config dir is not empty then either clean it
                // up (if --force/-f option was specified or report an
                // error
                if write_config.is_none()
                    && sui_config_dir
                        .read_dir()
                        .map_err(|err| {
                            anyhow!(err)
                                .context(format!("Cannot open Sui config dir {:?}", sui_config_dir))
                        })?
                        .next()
                        .is_some()
                {
                    if *force {
                        fs::remove_dir_all(sui_config_dir).map_err(|err| {
                            anyhow!(err).context(format!(
                                "Cannot remove Sui config dir {:?}",
                                sui_config_dir
                            ))
                        })?;
                        fs::create_dir(sui_config_dir).map_err(|err| {
                            anyhow!(err).context(format!(
                                "Cannot create Sui config dir {:?}",
                                sui_config_dir
                            ))
                        })?;
                    } else {
                        bail!("Cannot run genesis with non-empty Sui config directory {}, please use --force/-f option to remove existing configuration", sui_config_dir.to_str().unwrap());
                    }
                }

                let network_path = sui_config_dir.join(SUI_NETWORK_CONFIG);
                let wallet_path = sui_config_dir.join(SUI_WALLET_CONFIG);
                let gateway_path = sui_config_dir.join(SUI_GATEWAY_CONFIG);
                let keystore_path = sui_config_dir.join("wallet.key");
                let db_folder_path = sui_config_dir.join("client_db");
                let gateway_db_folder_path = sui_config_dir.join("gateway_client_db");

                let genesis_conf = match from_config {
                    Some(q) => PersistedConfig::read(q)?,
                    None => create_genesis_config_from_scratch(sui_config_dir)?,
                };

                if let Some(path) = write_config {
                    let persisted = genesis_conf.persisted(path);
                    persisted.save()?;
                    return Ok(());
                }

                let (network_config, accounts, mut keystore) = genesis(genesis_conf, None).await?;
                info!("Network genesis completed.");
                let network_config = network_config.persisted(&network_path);
                network_config.save()?;
                info!("Network config file is stored in {:?}.", network_path);
                keystore.set_path(&keystore_path);
                keystore.save()?;
                info!("Wallet keystore is stored in {:?}.", keystore_path);

                // Use the first address if any
                let active_address = accounts.get(0).copied();

                GatewayConfig {
                    db_folder_path: gateway_db_folder_path,
                    authorities: network_config.get_authority_infos(),
                    ..Default::default()
                }
                .persisted(&gateway_path)
                .save()?;
                info!("Gateway config file is stored in {:?}.", gateway_path);

                let wallet_gateway_config = GatewayConfig {
                    db_folder_path,
                    authorities: network_config.get_authority_infos(),
                    ..Default::default()
                };

                let wallet_config = WalletConfig {
                    accounts,
                    keystore: KeystoreType::File(keystore_path),
                    gateway: GatewayType::Embedded(wallet_gateway_config),
                    active_address,
                };

                let wallet_config = wallet_config.persisted(&wallet_path);
                wallet_config.save()?;
                info!("Wallet config file is stored in {:?}.", wallet_path);

                Ok(())
            }
            SuiCommand::SignTool {
                keystore_path,
                address,
                data,
            } => {
                let keystore_path = keystore_path
                    .clone()
                    .unwrap_or(sui_config_dir()?.join("wallet.key"));
                let keystore = SuiKeystore::load_or_create(&keystore_path)?;
                info!("Data to sign : {}", data);
                info!("Address : {}", address);
                let message = Base64::decode_vec(data).map_err(|e| anyhow!(e))?;
                let signature = keystore.sign(address, &message)?;
                // Separate pub key and signature string, signature and pub key are concatenated with an '@' symbol.
                let signature_string = format!("{:?}", signature);
                let sig_split = signature_string.split('@').collect::<Vec<_>>();
                let signature = sig_split
                    .first()
                    .ok_or_else(|| anyhow!("Error creating signature."))?;
                let pub_key = sig_split
                    .last()
                    .ok_or_else(|| anyhow!("Error creating signature."))?;
                info!("Public Key Base64: {}", pub_key);
                info!("Signature : {}", signature);
                Ok(())
            }
        }
    }
}

pub struct SuiNetwork {
    pub spawned_authorities: Vec<AuthorityServerHandle>,
}

impl SuiNetwork {
    pub async fn start(
        config: &NetworkConfig,
        key_pairs: Vec<&KeyPair>,
    ) -> Result<Self, anyhow::Error> {
        if config.authorities.is_empty() {
            return Err(anyhow!(
                "No authority configured for the network, please run genesis."
            ));
        }
        if config.authorities.len() != key_pairs.len() {
            return Err(anyhow!(
                "Num of authorities does not match num of key_pairs."
            ));
        }

        let key_pairs = key_pairs
            .iter()
            .map(|kp| (kp.public_key_bytes(), kp))
            .collect::<HashMap<_, _>>();

        info!(
            "Starting network with {} authorities",
            config.authorities.len()
        );

        let committee = Committee::new(
            config.epoch,
            config
                .authorities
                .iter()
                .map(|info| (info.public_key, info.stake))
                .collect(),
        );

        let consensus_committee = make_local_narwhal_committee(&config.authorities)?;
        let consensus_parameters = ConsensusParameters::default();

        // Pass in the newtwork parameters of all authorities
        let net = config.get_authority_infos();

        let mut spawned_authorities = Vec::new();

        for authority in &config.authorities {
            let key_pair = key_pairs.get(&authority.public_key).unwrap_or_else(|| {
                panic!(
                    "Can't find key pair for authority {:?}",
                    &authority.public_key
                )
            });
            let consensus_store_path = sui_config_dir()?
                .join(CONSENSUS_DB_NAME)
                .join(encode_bytes_hex(&authority.public_key));

            let server = make_server(
                authority,
                key_pair,
                &committee,
                config.buffer_size,
                &consensus_committee,
                &consensus_store_path,
                &consensus_parameters,
                Some(net.clone()),
            )
            .await?;
            spawned_authorities.push(server.spawn().await?);
        }
        info!("Started {} authorities", spawned_authorities.len());

        Ok(Self {
            spawned_authorities,
        })
    }

    pub async fn kill(self) -> Result<(), anyhow::Error> {
        for spawned_server in self.spawned_authorities {
            spawned_server.kill().await?;
        }
        Ok(())
    }

    pub async fn wait_for_completion(self) -> Result<(), anyhow::Error> {
        let mut handles = Vec::new();
        for spawned_server in self.spawned_authorities {
            handles.push(async move {
                if let Err(err) = spawned_server.join().await {
                    error!("Server ended with an error: {err}");
                }
            });
        }
        join_all(handles).await;
        info!("All servers stopped.");
        Ok(())
    }
}

pub async fn genesis(
    genesis_conf: GenesisConfig,
    single_address: Option<SuiAddress>,
) -> Result<(NetworkConfig, Vec<SuiAddress>, SuiKeystore), anyhow::Error> {
    let num_to_provision = if single_address.is_none() {
        genesis_conf.authorities.len()
    } else {
        1
    };

    info!("Creating {} new authorities...", num_to_provision);

    let mut network_config = NetworkConfig {
        epoch: 0,
        authorities: vec![],
        buffer_size: 650000,
        loaded_move_packages: vec![],
        key_pair: genesis_conf.key_pair,
    };
    let mut voting_right = BTreeMap::new();
    for authority in genesis_conf.authorities {
        voting_right.insert(authority.public_key, authority.stake);
        network_config.authorities.push(authority);
    }

    let mut addresses = Vec::new();
    let mut preload_modules: Vec<Vec<CompiledModule>> = Vec::new();
    let mut preload_objects = Vec::new();
    let mut all_preload_objects_set = BTreeSet::new();

    info!("Creating accounts and gas objects...",);

    let mut keystore = SuiKeystore::default();
    for account in genesis_conf.accounts {
        let address = if let Some(address) = account.address {
            address
        } else {
            keystore.add_random_key()?
        };

        addresses.push(address);
        let mut preload_objects_map = BTreeMap::new();

        // Populate gas itemized objects
        account.gas_objects.iter().for_each(|q| {
            if !all_preload_objects_set.contains(&q.object_id) {
                preload_objects_map.insert(q.object_id, q.gas_value);
            }
        });

        // Populate ranged gas objects
        if let Some(ranges) = account.gas_object_ranges {
            for rg in ranges {
                let ids = ObjectID::in_range(rg.offset, rg.count)?;

                for obj_id in ids {
                    if !preload_objects_map.contains_key(&obj_id)
                        && !all_preload_objects_set.contains(&obj_id)
                    {
                        preload_objects_map.insert(obj_id, rg.gas_value);
                        all_preload_objects_set.insert(obj_id);
                    }
                }
            }
        }

        for (object_id, value) in preload_objects_map {
            let new_object = Object::with_id_owner_gas_coin_object_for_testing(
                object_id,
                SequenceNumber::new(),
                address,
                value,
            );
            preload_objects.push(new_object);
        }
    }

    info!(
        "Loading Move framework lib from {:?}",
        genesis_conf.move_framework_lib_path
    );
    let move_lib = sui_framework::get_move_stdlib_modules(&genesis_conf.move_framework_lib_path)?;
    preload_modules.push(move_lib);

    // Load Sui and Move framework lib
    info!(
        "Loading Sui framework lib from {:?}",
        genesis_conf.sui_framework_lib_path
    );
    let sui_lib = sui_framework::get_sui_framework_modules(&genesis_conf.sui_framework_lib_path)?;
    preload_modules.push(sui_lib);

    // TODO: allow custom address to be used after the Gateway refactoring
    // Default to use the last address in the wallet config for initializing modules.
    // If there's no address in wallet config, then use 0x0
    let null_address = SuiAddress::default();
    let module_init_address = addresses.last().unwrap_or(&null_address);
    let mut genesis_ctx = genesis::get_genesis_context_with_custom_address(module_init_address);
    // Build custom move packages
    if !genesis_conf.move_packages.is_empty() {
        info!(
            "Loading {} Move packages from {:?}",
            &genesis_conf.move_packages.len(),
            &genesis_conf.move_packages
        );

        for path in genesis_conf.move_packages {
            let mut modules =
                sui_framework::build_move_package(&path, BuildConfig::default(), false)?;

            let package_id = generate_package_id(&mut modules, &mut genesis_ctx)?;

            info!("Loaded package [{}] from {:?}.", package_id, path);
            // Writing package id to network config for user to retrieve later.
            network_config.loaded_move_packages.push((path, package_id));
            preload_modules.push(modules)
        }
    }

    let committee = Committee::new(network_config.epoch, voting_right);
    for authority in &network_config.authorities {
        if let Some(addr) = single_address {
            if addr != authority.address {
                continue;
            }
        }

        make_server_with_genesis_ctx(
            authority,
            &network_config.key_pair,
            &committee,
            preload_modules.clone(),
            &preload_objects,
            network_config.buffer_size,
            &mut genesis_ctx.clone(),
        )
        .await?;
    }

    Ok((network_config, addresses, keystore))
}

pub async fn make_server(
    authority: &AuthorityInfo,
    key_pair: &KeyPair,
    committee: &Committee,
    buffer_size: usize,
    consensus_committee: &ConsensusCommittee<Ed25519PublicKey>,
    consensus_store_path: &Path,
    consensus_parameters: &ConsensusParameters,
    net_parameters: Option<Vec<AuthorityInfo>>,
) -> SuiResult<AuthorityServer> {
    let store = Arc::new(AuthorityStore::open(&authority.db_path, None));
    let name = authority.public_key;
    let state = AuthorityState::new_without_genesis(
        committee.clone(),
        name,
        Arc::pin(key_pair.copy()),
        store,
    )
    .await;

    make_authority(
        authority,
        key_pair,
        buffer_size,
        state,
        consensus_committee,
        consensus_store_path,
        consensus_parameters,
        net_parameters,
    )
    .await
}

async fn make_server_with_genesis_ctx(
    authority: &AuthorityInfo,
    key_pair: &KeyPair,
    committee: &Committee,
    preload_modules: Vec<Vec<CompiledModule>>,
    preload_objects: &[Object],
    buffer_size: usize,
    genesis_ctx: &mut TxContext,
) -> SuiResult<AuthorityServer> {
    let store = Arc::new(AuthorityStore::open(&authority.db_path, None));
    let name = authority.public_key;

    let state = AuthorityState::new(
        committee.clone(),
        name,
        Arc::pin(key_pair.copy()),
        store,
        preload_modules,
        genesis_ctx,
    )
    .await;

    // Okay to do this since we're at genesis
    state
        .insert_genesis_objects_bulk_unsafe(&preload_objects.iter().collect::<Vec<_>>())
        .await;

    let (tx_sui_to_consensus, _rx_sui_to_consensus) = channel(1);
    Ok(AuthorityServer::new(
        authority.host.clone(),
        authority.port,
        buffer_size,
        Arc::new(state),
        authority.consensus_address,
        /* tx_consensus_listener */ tx_sui_to_consensus,
    ))
}

/// Spawn all the subsystems run by a Sui authority: a consensus node, a sui authority server,
/// and a consensus listener bridging the consensus node and the sui authority.
pub async fn make_authority(
    authority: &AuthorityInfo,
    key_pair: &KeyPair,
    buffer_size: usize,
    state: AuthorityState,
    consensus_committee: &ConsensusCommittee<Ed25519PublicKey>,
    consensus_store_path: &Path,
    consensus_parameters: &ConsensusParameters,
    net_parameters: Option<Vec<AuthorityInfo>>,
) -> SuiResult<AuthorityServer> {
    let (tx_consensus_to_sui, rx_consensus_to_sui) = channel(1_000);
    let (tx_sui_to_consensus, rx_sui_to_consensus) = channel(1_000);

    let authority_state = Arc::new(state);

    // Spawn the consensus node of this authority.
    let consensus_keypair = key_pair.make_narwhal_keypair();
    let consensus_name = consensus_keypair.name.clone();
    let consensus_store = narwhal_node::NodeStorage::reopen(consensus_store_path);
    narwhal_node::Node::spawn_primary(
        consensus_keypair,
        consensus_committee.clone(),
        &consensus_store,
        consensus_parameters.clone(),
        /* consensus */ true, // Indicate that we want to run consensus.
        /* execution_state */ authority_state.clone(),
        /* tx_confirmation */ tx_consensus_to_sui,
    )
    .await?;
    narwhal_node::Node::spawn_workers(
        consensus_name,
        /* ids */ vec![0], // We run a single worker with id '0'.
        consensus_committee.clone(),
        &consensus_store,
        consensus_parameters.clone(),
    );

    // Spawn a consensus listener. It listen for consensus outputs and notifies the
    // authority server when a sequenced transaction is ready for execution.
    ConsensusListener::spawn(
        rx_sui_to_consensus,
        rx_consensus_to_sui,
        /* max_pending_transactions */ 1_000_000,
    );

    // If we have network information make authority clients
    // to all authorities in the system.
    let _active_authority: Option<()> = if let Some(network) = net_parameters {
        let mut authority_clients = BTreeMap::new();
        for info in &network {
            let client = NetworkAuthorityClient::new(NetworkClient::new(
                info.host.clone(),
                info.port,
                buffer_size,
                Duration::from_secs(5),
                Duration::from_secs(5),
            ));
            authority_clients.insert(info.public_key, client);
        }

        let _active_authority = ActiveAuthority::new(authority_state.clone(), authority_clients)?;

        // TODO: turn on to start the active part of validators
        //
        // let join_handle = active_authority.spawn_all_active_processes().await;
        // Some(join_handle)
        None
    } else {
        None
    };

    // Return new authority server. It listen to users transactions and send back replies.
    Ok(AuthorityServer::new(
        authority.host.clone(),
        authority.port,
        buffer_size,
        authority_state,
        authority.consensus_address,
        /* tx_consensus_listener */ tx_sui_to_consensus,
    ))
}

/// Generate a genesis config
/// Side effect: create an authorities.key file that contains all authority key pairs.
///              the file is only for local testing's convenience, and not supposed to
///              exist in testnet/mainnet.
fn create_genesis_config_from_scratch(
    sui_config_dir: &Path,
) -> Result<GenesisConfig, anyhow::Error> {
    let authority_key_pairs_path = sui_config_dir.join(SUI_AUTHORITY_KEYS);
    let key_pairs = random_key_pairs(4);
    let mut authority_key_store = SuiKeystore::default();
    authority_key_store.set_path(&authority_key_pairs_path);
    let key_pair = key_pairs[0].copy();
    let public_keys = key_pairs
        .iter()
        .map(|kp| *kp.public_key_bytes())
        .collect::<Vec<_>>();
    for key_pair in key_pairs {
        authority_key_store.add_key(SuiAddress::from(key_pair.public_key_bytes()), key_pair)?;
    }
    authority_key_store.save()?;
    info!(
        "Authority keystore is stored in {:?}.",
        authority_key_pairs_path
    );
    GenesisConfig::default_genesis(sui_config_dir, Some((public_keys, key_pair)))
}<|MERGE_RESOLUTION|>--- conflicted
+++ resolved
@@ -2,13 +2,8 @@
 // SPDX-License-Identifier: Apache-2.0
 use crate::{
     config::{
-<<<<<<< HEAD
-        make_local_narwhal_committee, sui_config_dir, AuthorityInfo, AuthorityPrivateInfo, Config,
+        make_local_narwhal_committee, sui_config_dir, AuthorityInfo, Config,
         GatewayConfig, GatewayType, GenesisConfig, NetworkConfig, PersistedConfig, WalletConfig,
-=======
-        make_default_narwhal_committee, sui_config_dir, AuthorityInfo, Config, GatewayConfig,
-        GatewayType, GenesisConfig, NetworkConfig, PersistedConfig, WalletConfig,
->>>>>>> b89ee442
         CONSENSUS_DB_NAME, SUI_GATEWAY_CONFIG, SUI_NETWORK_CONFIG, SUI_WALLET_CONFIG,
     },
     keystore::{Keystore, KeystoreType, SuiKeystore},
