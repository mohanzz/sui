// Copyright (c) 2022, Mysten Labs, Inc.
// SPDX-License-Identifier: Apache-2.0

/// A flash loan that works for any Coin type
module DeFi::FlashLender {
    use Sui::Balance::{Self, Balance};
    use Sui::Coin::{Self, Coin};
    use Sui::ID::{Self, ID, VersionedID};
    use Sui::Transfer;
    use Sui::TxContext::{Self, TxContext};

    /// A shared object offering flash loans to any buyer willing to pay `fee`.
    struct FlashLender<phantom T> has key {
        id: VersionedID,
        /// Coins available to be lent to prospective borrowers
        to_lend: Balance<T>,
        /// Number of `Coin<T>`'s that will be charged for the loan.
        /// In practice, this would probably be a percentage, but
        /// we use a flat fee here for simplicity.
        fee: u64,
    }

    /// A "hot potato" struct recording the number of `Coin<T>`'s that
    /// were borrowed. Because this struct does not have the `key` or
    /// `store` ability, it cannot be transferred or otherwise placed in
    /// persistent storage. Because it does not have the `drop` ability,
    /// it cannot be discarded. Thus, the only way to get rid of this
    /// struct is to call `repay` sometime during the transaction that created it,
    /// which is exactly what we want from a flash loan.
    struct Receipt<phantom T> {
        /// ID of the flash lender object the debt holder borrowed from
        flash_lender_id: ID,
        /// Total amount of funds the borrower must repay: amount borrowed + the fee
        repay_amount: u64
    }

    /// An object conveying the privilege to withdraw funds from and deposit funds to the
    /// `FlashLender` instance with ID `flash_lender_id`. Initially granted to the creator
    /// of the `FlashLender`, and only one `AdminCap` per lender exists.
    struct AdminCap has key, store {
        id: VersionedID,
        flash_lender_id: ID,
    }

    /// Attempted to borrow more than the `FlashLender` has.
    /// Try borrowing a smaller amount.
    const ELoanTooLarge: u64 = 0;

    /// Tried to repay an amount other than `repay_amount` (i.e., the amount borrowed + the fee).
    /// Try repaying the proper amount.
    const EInvalidRepaymentAmount: u64 = 1;

    /// Attempted to repay a `FlashLender` that was not the source of this particular debt.
    /// Try repaying the correct lender.
    const ERepayToWrongLender: u64 = 2;

    /// Attempted to perform an admin-only operation without valid permissions
    /// Try using the correct `AdminCap`
    const EAdminOnly: u64 = 3;

    /// Attempted to withdraw more than the `FlashLender` has.
    /// Try withdrawing a smaller amount.
    const EWithdrawTooLarge: u64 = 4;

    // === Creating a flash lender ===

    /// Create a shared `FlashLender` object that makes `to_lend` available for borrowing.
    /// Any borrower will need to repay the borrowed amount and `fee` by the end of the
    /// current transaction.
    public fun new<T>(to_lend: Balance<T>, fee: u64, ctx: &mut TxContext): AdminCap {
        let id = TxContext::new_id(ctx);
        let flash_lender_id = *ID::inner(&id);
        let flash_lender = FlashLender { id, to_lend, fee };
        // make the `FlashLender` a shared object so anyone can request loans
        Transfer::share_object(flash_lender);
        // give the creator admin permissions
        AdminCap { id: TxContext::new_id(ctx), flash_lender_id }
    }

    /// Same as `new`, but transfer `WithdrawCap` to the transaction sender
    public(script) fun create<T>(to_lend: Coin<T>, fee: u64, ctx: &mut TxContext) {
        let balance = Coin::into_balance(to_lend);
        let withdraw_cap = new(balance, fee, ctx);
        Transfer::transfer(withdraw_cap, TxContext::sender(ctx))
    }

    // === Core functionality: requesting a loan and repaying it ===

    /// Request a loan of `amount` from `lender`. The returned `Receipt<T>` "hot potato" ensures
    /// that the borrower will call `repay(lender, ...)` later on in this tx.
    /// Aborts if `amount` is greater that the amount that `lender` has available for lending.
    public fun loan<T>(
        self: &mut FlashLender<T>, amount: u64, ctx: &mut TxContext
    ): (Coin<T>, Receipt<T>) {
        let to_lend = &mut self.to_lend;
<<<<<<< HEAD
        assert!(Balance::value(to_lend) >= amount, ELOAN_TOO_LARGE);
=======
        assert!(Coin::value(to_lend) >= amount, ELoanTooLarge);
>>>>>>> 53c04522
        let loan = Coin::withdraw(to_lend, amount, ctx);
        let repay_amount = amount + self.fee;
        let receipt = Receipt { flash_lender_id: *ID::id(self), repay_amount };
        (loan, receipt)
    }

    /// Repay the loan recorded by `receipt` to `lender` with `payment`.
    /// Aborts if the repayment amount is incorrect or `lender` is not the `FlashLender`
    /// that issued the original loan.
    public fun repay<T>(self: &mut FlashLender<T>, payment: Coin<T>, receipt: Receipt<T>) {
        let Receipt { flash_lender_id, repay_amount } = receipt;
        assert!(ID::id(self) == &flash_lender_id, ERepayToWrongLender);
        assert!(Coin::value(&payment) == repay_amount, EInvalidRepaymentAmount);

        Coin::deposit(&mut self.to_lend, payment)
    }

    // === Admin-only functionality ===

    /// Allow admin for `self` to withdraw funds.
    public fun withdraw<T>(
        self: &mut FlashLender<T>,
        admin_cap: &AdminCap,
        amount: u64,
        ctx: &mut TxContext
    ): Coin<T> {
        // only the holder of the `AdminCap` for `self` can withdraw funds
        check_admin(self, admin_cap);

        let to_lend = &mut self.to_lend;
<<<<<<< HEAD
        assert!(Balance::value(to_lend) >= amount, EWITHDRAW_TOO_LARGE);
=======
        assert!(Coin::value(to_lend) >= amount, EWithdrawTooLarge);
>>>>>>> 53c04522
        Coin::withdraw(to_lend, amount, ctx)
    }

    /// Allow admin to add more funds to `self`
    public(script) fun deposit<T>(
        self: &mut FlashLender<T>, admin_cap: &AdminCap, coin: Coin<T>, _ctx: &mut TxContext
    ) {
        // only the holder of the `AdminCap` for `self` can deposit funds
        check_admin(self, admin_cap);
        Coin::deposit(&mut self.to_lend, coin);
    }

    /// Allow admin to update the fee for `self`
    public(script) fun update_fee<T>(
        self: &mut FlashLender<T>, admin_cap: &AdminCap, new_fee: u64, _ctx: &mut TxContext
    ) {
        // only the holder of the `AdminCap` for `self` can update the fee
        check_admin(self, admin_cap);

        self.fee = new_fee
    }

    fun check_admin<T>(self: &FlashLender<T>, admin_cap: &AdminCap) {
        assert!(ID::id(self) == &admin_cap.flash_lender_id, EAdminOnly);
    }

    // === Reads ===

    /// Return the current fee for `self`
    public fun fee<T>(self: &FlashLender<T>): u64 {
        self.fee
    }

    /// Return the maximum amount available for borrowing
    public fun max_loan<T>(self: &FlashLender<T>): u64 {
        Balance::value(&self.to_lend)
    }

    /// Return the amount that the holder of `self` must repay
    public fun repay_amount<T>(self: &Receipt<T>): u64 {
        self.repay_amount
    }

    /// Return the amount that the holder of `self` must repay
    public fun flash_lender_id<T>(self: &Receipt<T>): ID {
        self.flash_lender_id
    }
}<|MERGE_RESOLUTION|>--- conflicted
+++ resolved
@@ -93,11 +93,7 @@
         self: &mut FlashLender<T>, amount: u64, ctx: &mut TxContext
     ): (Coin<T>, Receipt<T>) {
         let to_lend = &mut self.to_lend;
-<<<<<<< HEAD
-        assert!(Balance::value(to_lend) >= amount, ELOAN_TOO_LARGE);
-=======
-        assert!(Coin::value(to_lend) >= amount, ELoanTooLarge);
->>>>>>> 53c04522
+        assert!(Balance::value(to_lend) >= amount, ELoanTooLarge);
         let loan = Coin::withdraw(to_lend, amount, ctx);
         let repay_amount = amount + self.fee;
         let receipt = Receipt { flash_lender_id: *ID::id(self), repay_amount };
@@ -128,11 +124,7 @@
         check_admin(self, admin_cap);
 
         let to_lend = &mut self.to_lend;
-<<<<<<< HEAD
-        assert!(Balance::value(to_lend) >= amount, EWITHDRAW_TOO_LARGE);
-=======
-        assert!(Coin::value(to_lend) >= amount, EWithdrawTooLarge);
->>>>>>> 53c04522
+        assert!(Balance::value(to_lend) >= amount, EWithdrawTooLarge);
         Coin::withdraw(to_lend, amount, ctx)
     }
 
